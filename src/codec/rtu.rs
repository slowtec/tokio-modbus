// SPDX-FileCopyrightText: Copyright (c) 2017-2025 slowtec GmbH <post@slowtec.de>
// SPDX-License-Identifier: MIT OR Apache-2.0

use std::io::{Cursor, Error, ErrorKind, Result};

use byteorder::{BigEndian, ReadBytesExt as _};
use smallvec::SmallVec;
use tokio_util::codec::{Decoder, Encoder};

use crate::{
    bytes::{Buf, BufMut, Bytes, BytesMut},
<<<<<<< HEAD
    frame::rtu::*,
    Slave, SlaveId,
=======
    frame::{rtu::*, MEI_TYPE_READ_DEVICE_IDENTIFICATION},
    slave::SlaveId,
>>>>>>> 0b2afd54
};

use super::{encode_request_pdu, request_pdu_size, RequestPdu};

// [Modbus over Serial Line Specification and Implementation Guide V1.02](http://modbus.org/docs/Modbus_over_serial_line_V1_02.pdf), page 13
// "The maximum size of a Modbus RTU frame is 256 bytes."
const MAX_FRAME_LEN: usize = 256;

type DroppedBytes = SmallVec<[u8; MAX_FRAME_LEN]>;

#[derive(Debug)]
pub(crate) struct FrameDecoder {
    dropped_bytes: SmallVec<[u8; MAX_FRAME_LEN]>,
}

impl Default for FrameDecoder {
    fn default() -> Self {
        Self {
            dropped_bytes: DroppedBytes::new(),
        }
    }
}

impl FrameDecoder {
    pub(crate) fn decode(
        &mut self,
        buf: &mut BytesMut,
        pdu_len: usize,
    ) -> Result<Option<(SlaveId, Bytes)>> {
        const CRC_BYTE_COUNT: usize = 2;

        let adu_len = 1 + pdu_len;

        if buf.len() < adu_len + CRC_BYTE_COUNT {
            // Incomplete frame
            return Ok(None);
        }

        let mut adu_buf = buf.split_to(adu_len);
        let crc_buf = buf.split_to(CRC_BYTE_COUNT);

        // Read trailing CRC and verify ADU
        let crc_result = Cursor::new(&crc_buf)
            .read_u16::<BigEndian>()
            .and_then(|crc| check_crc(&adu_buf, crc));

        if let Err(err) = crc_result {
            // CRC is invalid - restore the input buffer
            let rem_buf = buf.split();
            debug_assert!(buf.is_empty());
            buf.unsplit(adu_buf);
            buf.unsplit(crc_buf);
            buf.unsplit(rem_buf);

            return Err(err);
        }

        if !self.dropped_bytes.is_empty() {
            log::warn!(
                "Successfully decoded frame after dropping {} byte(s): {:X?}",
                self.dropped_bytes.len(),
                self.dropped_bytes
            );
            self.dropped_bytes.clear();
        }
        let slave_id = adu_buf.split_to(1)[0];
        let pdu_data = adu_buf.freeze();

        Ok(Some((slave_id, pdu_data)))
    }

    pub(crate) fn recover_on_error(&mut self, buf: &mut BytesMut) {
        // If decoding failed the buffer cannot be empty
        debug_assert!(!buf.is_empty());
        // Skip and record the first byte of the buffer
        {
            let first = buf.first().unwrap();
            log::debug!("Dropped first byte: {first:X?}");
            if self.dropped_bytes.len() >= MAX_FRAME_LEN {
                log::error!(
                    "Giving up to decode frame after dropping {} byte(s): {:X?}",
                    self.dropped_bytes.len(),
                    self.dropped_bytes
                );
                self.dropped_bytes.clear();
            }
            self.dropped_bytes.push(*first);
        }
        buf.advance(1);
    }
}

#[cfg(any(feature = "rtu-over-tcp-server", feature = "rtu-server"))]
#[derive(Debug, Default)]
pub(crate) struct RequestDecoder {
    frame_decoder: FrameDecoder,
}

#[derive(Debug, Default)]
pub(crate) struct ResponseDecoder {
    frame_decoder: FrameDecoder,
}

#[derive(Debug, Default)]
pub(crate) struct ClientCodec {
    pub(crate) decoder: ResponseDecoder,
}

#[cfg(any(feature = "rtu-over-tcp-server", feature = "rtu-server"))]
#[derive(Debug, Default)]
pub(crate) struct ServerCodec {
    pub(crate) decoder: RequestDecoder,
}

#[cfg(any(feature = "rtu-over-tcp-server", feature = "rtu-server"))]
fn get_request_pdu_len(adu_buf: &BytesMut) -> Result<Option<usize>> {
    if let Some(fn_code) = adu_buf.get(1) {
        let len = match fn_code {
            0x01..=0x06 => 5,
            0x07 | 0x0B | 0x0C | 0x11 => 1,
            0x0F | 0x10 => {
                return Ok(adu_buf
                    .get(6)
                    .map(|&byte_count| 6 + usize::from(byte_count)));
            }
            0x16 => 7,
            0x18 => 3,
            0x17 => {
                return Ok(adu_buf
                    .get(10)
                    .map(|&byte_count| 10 + usize::from(byte_count)));
            }
            0x2b if adu_buf
                .get(2)
                .is_some_and(|mei| *mei == MEI_TYPE_READ_DEVICE_IDENTIFICATION) =>
            {
                4
            }
            _ => {
                return Err(Error::new(
                    ErrorKind::InvalidData,
                    format!("Invalid function code: 0x{fn_code:0>2X}"),
                ));
            }
        };
        Ok(Some(len))
    } else {
        Ok(None)
    }
}

fn get_response_pdu_len(adu_buf: &BytesMut) -> Result<Option<usize>> {
    if let Some(fn_code) = adu_buf.get(1) {
        #[allow(clippy::match_same_arms)]
        let len = match fn_code {
            0x01..=0x04 | 0x0C | 0x11 | 0x17 => {
                return Ok(adu_buf
                    .get(2)
                    .map(|&byte_count| 2 + usize::from(byte_count)));
            }
            0x05 | 0x06 | 0x0B | 0x0F | 0x10 => 5,
            0x07 => 2,
            0x16 => 7,
            0x18 => {
                if adu_buf.len() > 3 {
                    3 + usize::from(u16::from_be_bytes([adu_buf[2], adu_buf[3]]))
                } else {
                    // incomplete frame
                    return Ok(None);
                }
            }
            0x81..=0xAB => 2,
            0x2b if adu_buf
                .get(2)
                .is_some_and(|mei| *mei == MEI_TYPE_READ_DEVICE_IDENTIFICATION) =>
            {
                // 7-byte fixed header: function code, MEI type, device ID code,
                // conformity level, more follows flag, next object ID, and object count.
                if adu_buf.len() < 8 {
                    return Ok(None);
                }

                let object_count = adu_buf[7] as usize;
                let mut offset = 8;

                for _ in 0..object_count {
                    // Need at least 2 bytes: object ID and length
                    if offset + 2 > adu_buf.len() {
                        return Ok(None);
                    }

                    let object_len = adu_buf[offset + 1] as usize;
                    offset += 2;

                    // Check if full object value is present
                    if offset + object_len > adu_buf.len() {
                        return Ok(None);
                    }

                    offset += object_len;
                }
                offset - 1 // remove slave address byte
            }
            _ => {
                return Err(Error::new(
                    ErrorKind::InvalidData,
                    format!("Invalid function code: 0x{fn_code:0>2X}"),
                ));
            }
        };
        Ok(Some(len))
    } else {
        Ok(None)
    }
}

fn calc_crc(data: &[u8]) -> u16 {
    let mut crc = 0xFFFF;
    for x in data {
        crc ^= u16::from(*x);
        for _ in 0..8 {
            let crc_odd = (crc & 0x0001) != 0;
            crc >>= 1;
            if crc_odd {
                crc ^= 0xA001;
            }
        }
    }
    // In contrast to all other 16-bit data the CRC is stored in
    // little-endian instead of big-endian byte order. We account for
    // this oddity right here in the calculation and read/write all
    // 16-bit values consistently in big-endian byte order.
    crc.rotate_right(8)
}

fn check_crc(adu_data: &[u8], expected_crc: u16) -> Result<()> {
    let actual_crc = calc_crc(adu_data);
    if expected_crc != actual_crc {
        return Err(Error::new(
            ErrorKind::InvalidData,
            format!("Invalid CRC: expected = 0x{expected_crc:0>4X}, actual = 0x{actual_crc:0>4X}"),
        ));
    }
    Ok(())
}

#[cfg(any(feature = "rtu-over-tcp-server", feature = "rtu-server"))]
impl Decoder for RequestDecoder {
    type Item = (SlaveId, Bytes);
    type Error = Error;

    fn decode(&mut self, buf: &mut BytesMut) -> Result<Option<(SlaveId, Bytes)>> {
        decode("request", &mut self.frame_decoder, get_request_pdu_len, buf)
    }
}

impl Decoder for ResponseDecoder {
    type Item = (SlaveId, Bytes);
    type Error = Error;

    fn decode(&mut self, buf: &mut BytesMut) -> Result<Option<(SlaveId, Bytes)>> {
        decode(
            "response",
            &mut self.frame_decoder,
            get_response_pdu_len,
            buf,
        )
    }
}

fn decode<F>(
    pdu_type: &str,
    frame_decoder: &mut FrameDecoder,
    get_pdu_len: F,
    buf: &mut BytesMut,
) -> Result<Option<(SlaveId, Bytes)>>
where
    F: Fn(&BytesMut) -> Result<Option<usize>>,
{
    const MAX_RETRIES: usize = 20;

    for _i in 0..MAX_RETRIES {
        let result = get_pdu_len(buf).and_then(|pdu_len| {
            let Some(pdu_len) = pdu_len else {
                // Incomplete frame
                return Ok(None);
            };

            frame_decoder.decode(buf, pdu_len)
        });

        if let Err(err) = result {
            log::warn!("Failed to decode {pdu_type} frame: {err}");
            frame_decoder.recover_on_error(buf);
            continue;
        }

        return result;
    }

    // Maximum number of retries exceeded.
    log::error!("Giving up to decode frame after {MAX_RETRIES} retries");
    Err(Error::new(ErrorKind::InvalidData, "Too many retries"))
}

impl Decoder for ClientCodec {
    type Item = ResponseAdu;
    type Error = Error;

    fn decode(&mut self, buf: &mut BytesMut) -> Result<Option<ResponseAdu>> {
        let Some((slave_id, pdu_data)) = self.decoder.decode(buf)? else {
            return Ok(None);
        };

        let hdr = Header {
            slave: Slave(slave_id),
        };

        // Decoding of the PDU is unlikely to fail due
        // to transmission errors, because the frame's bytes
        // have already been verified with the CRC.
        super::ResponsePdu::try_from(pdu_data)
            .map(|pdu| Some(ResponseAdu { hdr, pdu }))
            .map_err(|err| {
                // Unrecoverable error
                log::error!("Failed to decode response PDU: {err}");
                err
            })
    }
}

#[cfg(any(feature = "rtu-over-tcp-server", feature = "rtu-server"))]
impl Decoder for ServerCodec {
    type Item = RequestAdu<'static>;
    type Error = Error;

    fn decode(&mut self, buf: &mut BytesMut) -> Result<Option<RequestAdu<'static>>> {
        let Some((slave_id, pdu_data)) = self.decoder.decode(buf)? else {
            return Ok(None);
        };

        let hdr = Header {
            slave: Slave(slave_id),
        };

        // Decoding of the PDU is unlikely to fail due
        // to transmission errors, because the frame's bytes
        // have already been verified with the CRC.
        super::RequestPdu::try_from(pdu_data)
            .map(|pdu| Some(RequestAdu { hdr, pdu }))
            .map_err(|err| {
                // Unrecoverable error
                log::error!("Failed to decode request PDU: {err}");
                err
            })
    }
}

impl<'a> Encoder<RequestAdu<'a>> for ClientCodec {
    type Error = Error;

    fn encode(&mut self, adu: RequestAdu<'a>, buf: &mut BytesMut) -> Result<()> {
        let RequestAdu {
            hdr,
            pdu: RequestPdu(request),
        } = adu;
        let buf_offset = buf.len();
        let request_pdu_size = request_pdu_size(&request)?;
        buf.reserve(request_pdu_size + 3);
        buf.put_u8(hdr.slave.into());
        encode_request_pdu(buf, &request);
        let crc = calc_crc(&buf[buf_offset..]);
        buf.put_u16(crc);
        Ok(())
    }
}

#[cfg(any(feature = "rtu-over-tcp-server", feature = "rtu-server"))]
impl Encoder<ResponseAdu> for ServerCodec {
    type Error = Error;

    fn encode(&mut self, adu: ResponseAdu, buf: &mut BytesMut) -> Result<()> {
        let ResponseAdu {
            hdr,
            pdu: super::ResponsePdu(pdu_res),
        } = adu;
        let buf_offset = buf.len();
        let response_result_pdu_size = super::response_result_pdu_size(&pdu_res)?;
        buf.reserve(response_result_pdu_size + 3);
        buf.put_u8(hdr.slave.into());
        super::encode_response_result_pdu(buf, &pdu_res);
        let crc = calc_crc(&buf[buf_offset..]);
        buf.put_u16(crc);
        Ok(())
    }
}

#[cfg(test)]
mod tests {
    use super::*;
    use crate::bytes::Bytes;

    #[test]
    fn test_calc_crc() {
        let msg = [0x01, 0x03, 0x08, 0x2B, 0x00, 0x02];
        assert_eq!(calc_crc(&msg), 0xB663);

        let msg = [0x01, 0x03, 0x04, 0x00, 0x20, 0x00, 0x00];
        assert_eq!(calc_crc(&msg), 0xFBF9);
    }

    #[test]
    #[cfg(any(feature = "rtu-over-tcp-server", feature = "rtu-server"))]
    fn test_get_request_pdu_len() {
        let mut buf = BytesMut::new();

        buf.extend_from_slice(&[0x66, 0, 0, 0, 0, 0, 0, 0, 0, 0, 0, 0]);
        assert!(get_request_pdu_len(&buf).is_err());

        buf[1] = 0x01;
        assert_eq!(get_request_pdu_len(&buf).unwrap(), Some(5));

        buf[1] = 0x02;
        assert_eq!(get_request_pdu_len(&buf).unwrap(), Some(5));

        buf[1] = 0x03;
        assert_eq!(get_request_pdu_len(&buf).unwrap(), Some(5));

        buf[1] = 0x04;
        assert_eq!(get_request_pdu_len(&buf).unwrap(), Some(5));

        buf[1] = 0x05;
        assert_eq!(get_request_pdu_len(&buf).unwrap(), Some(5));

        buf[1] = 0x06;
        assert_eq!(get_request_pdu_len(&buf).unwrap(), Some(5));

        buf[1] = 0x07;
        assert_eq!(get_request_pdu_len(&buf).unwrap(), Some(1));

        // TODO: 0x08

        buf[1] = 0x0B;
        assert_eq!(get_request_pdu_len(&buf).unwrap(), Some(1));

        buf[1] = 0x0C;
        assert_eq!(get_request_pdu_len(&buf).unwrap(), Some(1));

        buf[1] = 0x0F;
        buf[6] = 99;
        assert_eq!(get_request_pdu_len(&buf).unwrap(), Some(105));

        buf[1] = 0x10;
        buf[6] = 99;
        assert_eq!(get_request_pdu_len(&buf).unwrap(), Some(105));

        buf[1] = 0x11;
        assert_eq!(get_request_pdu_len(&buf).unwrap(), Some(1));

        // TODO: 0x14

        // TODO: 0x15

        buf[1] = 0x16;
        assert_eq!(get_request_pdu_len(&buf).unwrap(), Some(7));

        buf[1] = 0x17;
        buf[10] = 99; // write byte count
        assert_eq!(get_request_pdu_len(&buf).unwrap(), Some(109));

        buf[1] = 0x18;
        assert_eq!(get_request_pdu_len(&buf).unwrap(), Some(3));

        buf[1] = 0x2B;
        buf[2] = MEI_TYPE_READ_DEVICE_IDENTIFICATION;
        buf[3] = 0x01;
        buf[4] = 0x00;
        assert_eq!(get_request_pdu_len(&buf).unwrap(), Some(4));
    }

    #[test]
    fn test_get_response_pdu_len() {
        let mut buf = BytesMut::new();
        buf.extend_from_slice(&[0x66, 0x01, 99]);
        assert_eq!(get_response_pdu_len(&buf).unwrap(), Some(101));

        let mut buf = BytesMut::new();
        buf.extend_from_slice(&[0x66, 0x00, 99, 0x00]);
        assert!(get_response_pdu_len(&buf).is_err());

        buf[1] = 0x01;
        assert_eq!(get_response_pdu_len(&buf).unwrap(), Some(101));

        buf[1] = 0x02;
        assert_eq!(get_response_pdu_len(&buf).unwrap(), Some(101));

        buf[1] = 0x03;
        assert_eq!(get_response_pdu_len(&buf).unwrap(), Some(101));

        buf[1] = 0x04;
        assert_eq!(get_response_pdu_len(&buf).unwrap(), Some(101));

        buf[1] = 0x05;
        assert_eq!(get_response_pdu_len(&buf).unwrap(), Some(5));

        buf[1] = 0x06;
        assert_eq!(get_response_pdu_len(&buf).unwrap(), Some(5));

        buf[1] = 0x07;
        assert_eq!(get_response_pdu_len(&buf).unwrap(), Some(2));

        // TODO: 0x08

        buf[1] = 0x0B;
        assert_eq!(get_response_pdu_len(&buf).unwrap(), Some(5));

        buf[1] = 0x0C;
        assert_eq!(get_response_pdu_len(&buf).unwrap(), Some(101));

        buf[1] = 0x0F;
        assert_eq!(get_response_pdu_len(&buf).unwrap(), Some(5));

        buf[1] = 0x10;
        assert_eq!(get_response_pdu_len(&buf).unwrap(), Some(5));

        // TODO: 0x11

        // TODO: 0x14

        // TODO: 0x15

        buf[1] = 0x16;
        assert_eq!(get_response_pdu_len(&buf).unwrap(), Some(7));

        buf[1] = 0x17;
        assert_eq!(get_response_pdu_len(&buf).unwrap(), Some(101));

        buf[1] = 0x18;
        buf[2] = 0x01; // byte count Hi
        buf[3] = 0x00; // byte count Lo
        assert_eq!(get_response_pdu_len(&buf).unwrap(), Some(259));

        // 0x2B - Read Device Identification response (MEI type 0x0E)
        buf.clear();
        buf.extend_from_slice(&[
            0x42, // Slave address
            0x2B, // Function code
            MEI_TYPE_READ_DEVICE_IDENTIFICATION,
            0x01, // Read Device ID code
            0x01, // Conformity level
            0x00, // More follows
            0x00, // Next object ID
            0x00, // Number of objects
        ]);
        assert_eq!(get_response_pdu_len(&buf).unwrap(), Some(7)); // 7 header

        // With 1 object: ID = 0x01, len = 3, value = "ABC"
        buf.clear();
        buf.extend_from_slice(&[
            0x42, // Slave address
            0x2B, // Function code
            MEI_TYPE_READ_DEVICE_IDENTIFICATION,
            0x01, // Read Device ID code
            0x01, // Conformity level
            0x00, // More follows
            0x00, // Next object ID
            0x01, // Number of objects
            0x01, // Object ID
            0x03, // Object length
            b'A',
            b'B',
            b'C',
        ]);
        assert_eq!(get_response_pdu_len(&buf).unwrap(), Some(12)); //  7 + 1 + 1 + 3

        for i in 0x81..0xAB {
            buf[1] = i;
            assert_eq!(get_response_pdu_len(&buf).unwrap(), Some(2));
        }
    }

    mod client {

        use crate::{codec::ResponsePdu, Request, Response};

        use super::*;

        #[test]
        fn decode_partly_received_client_message() {
            let mut codec = ClientCodec::default();
            let mut buf = BytesMut::from(
                &[
                    0x12, // slave address
                    0x02, // function code
                    0x03, // byte count
                    0x00, // data
                    0x00, // data
                    0x00, // data
                    0x00, // CRC first byte
                          // missing crc second byte
                ][..],
            );
            let res = codec.decode(&mut buf).unwrap();
            assert!(res.is_none());
            assert_eq!(buf.len(), 7);
        }

        #[test]
        fn decode_empty_client_message() {
            let mut codec = ClientCodec::default();
            let mut buf = BytesMut::new();
            assert_eq!(0, buf.len());

            let res = codec.decode(&mut buf).unwrap();

            assert!(res.is_none());
            assert_eq!(0, buf.len());
        }

        #[test]
        fn decode_single_byte_client_message() {
            let mut codec = ClientCodec::default();
            let mut buf = BytesMut::from(&[0x00][..]);
            assert_eq!(1, buf.len());

            let res = codec.decode(&mut buf).unwrap();

            assert!(res.is_none());
            assert_eq!(1, buf.len());
        }

        #[test]
        #[cfg(any(feature = "rtu-over-tcp-server", feature = "rtu-server"))]
        fn decode_empty_server_message() {
            let mut codec = ServerCodec::default();
            let mut buf = BytesMut::new();
            assert_eq!(0, buf.len());

            let res = codec.decode(&mut buf).unwrap();

            assert!(res.is_none());
            assert_eq!(0, buf.len());
        }

        #[test]
        #[cfg(any(feature = "rtu-over-tcp-server", feature = "rtu-server"))]
        fn decode_single_byte_server_message() {
            let mut codec = ServerCodec::default();
            let mut buf = BytesMut::from(&[0x00][..]);
            assert_eq!(1, buf.len());

            let res = codec.decode(&mut buf).unwrap();

            assert!(res.is_none());
            assert_eq!(1, buf.len());
        }

        #[test]
        #[cfg(any(feature = "rtu-over-tcp-server", feature = "rtu-server"))]
        fn decode_partly_received_server_message_0x16() {
            let mut codec = ServerCodec::default();
            let mut buf = BytesMut::from(
                &[
                    0x12, // slave address
                    0x16, // function code
                ][..],
            );
            assert_eq!(buf.len(), 2);

            let res = codec.decode(&mut buf).unwrap();

            assert!(res.is_none());
            assert_eq!(buf.len(), 2);
        }

        #[test]
        #[cfg(any(feature = "rtu-over-tcp-server", feature = "rtu-server"))]
        fn decode_partly_received_server_message_0x0f() {
            let mut codec = ServerCodec::default();
            let mut buf = BytesMut::from(
                &[
                    0x12, // slave address
                    0x0F, // function code
                ][..],
            );
            assert_eq!(buf.len(), 2);

            let res = codec.decode(&mut buf).unwrap();

            assert!(res.is_none());
            assert_eq!(buf.len(), 2);
        }

        #[test]
        #[cfg(any(feature = "rtu-over-tcp-server", feature = "rtu-server"))]
        fn decode_partly_received_server_message_0x10() {
            let mut codec = ServerCodec::default();
            let mut buf = BytesMut::from(
                &[
                    0x12, // slave address
                    0x10, // function code
                ][..],
            );
            assert_eq!(buf.len(), 2);

            let res = codec.decode(&mut buf).unwrap();

            assert!(res.is_none());
            assert_eq!(buf.len(), 2);
        }

        #[test]
        fn decode_rtu_message() {
            let mut codec = ClientCodec::default();
            let mut buf = BytesMut::from(
                &[
                    0x01, // slave address
                    0x03, // function code
                    0x04, // byte count
                    0x89, //
                    0x02, //
                    0x42, //
                    0xC7, //
                    0x00, // crc
                    0x9D, // crc
                    0x00,
                ][..],
            );
            let ResponseAdu { hdr, pdu } = codec.decode(&mut buf).unwrap().unwrap();
            assert_eq!(buf.len(), 1);
            assert_eq!(hdr.slave, Slave(0x01));
            if let Ok(Response::ReadHoldingRegisters(data)) = pdu.into() {
                assert_eq!(data.len(), 2);
                assert_eq!(data, vec![0x8902, 0x42C7]);
            } else {
                panic!("unexpected response")
            }
        }

        #[test]
        fn decode_rtu_response_drop_invalid_bytes() {
            env_logger::init();
            let mut codec = ClientCodec::default();
            let mut buf = BytesMut::from(
                &[
                    0x42, // dropped byte
                    0x43, // dropped byte
                    0x01, // slave address
                    0x03, // function code
                    0x04, // byte count
                    0x89, //
                    0x02, //
                    0x42, //
                    0xC7, //
                    0x00, // crc
                    0x9D, // crc
                    0x00,
                ][..],
            );
            let ResponseAdu { hdr, pdu } = codec.decode(&mut buf).unwrap().unwrap();
            assert_eq!(buf.len(), 1);
            assert_eq!(hdr.slave, Slave(0x01));
            if let Ok(Response::ReadHoldingRegisters(data)) = pdu.into() {
                assert_eq!(data.len(), 2);
                assert_eq!(data, vec![0x8902, 0x42C7]);
            } else {
                panic!("unexpected response")
            }
        }

        #[test]
        fn decode_exception_message() {
            let mut codec = ClientCodec::default();
            let mut buf = BytesMut::from(
                &[
                    0x66, //
                    0x82, // exception = 0x80 + 0x02
                    0x03, //
                    0xB1, // crc
                    0x7E, // crc
                ][..],
            );

            let ResponseAdu { pdu, .. } = codec.decode(&mut buf).unwrap().unwrap();
            if let ResponsePdu(Err(err)) = pdu {
                assert_eq!(format!("{err}"), "Modbus function 2: Illegal data value");
                assert_eq!(buf.len(), 0);
            } else {
                panic!("unexpected response")
            }
        }

        #[test]
        fn encode_read_request() {
            let mut codec = ClientCodec::default();
            let mut buf = BytesMut::new();
            let req = Request::ReadHoldingRegisters(0x082b, 2);
            let pdu = req.into();
            let slave_id = 0x01;
            let hdr = Header {
                slave: Slave(slave_id),
            };
            let adu = RequestAdu { hdr, pdu };
            codec.encode(adu, &mut buf).unwrap();

            assert_eq!(
                buf,
                Bytes::from_static(&[0x01, 0x03, 0x08, 0x2B, 0x00, 0x02, 0xB6, 0x63])
            );
        }

        #[test]
        fn encode_with_limited_buf_capacity() {
            let mut codec = ClientCodec::default();
            let req = Request::ReadHoldingRegisters(0x082b, 2);
            let pdu = req.into();
            let slave_id = 0x01;
            let hdr = Header {
                slave: Slave(slave_id),
            };
            let adu = RequestAdu { hdr, pdu };
            let mut buf = BytesMut::with_capacity(40);
            #[allow(unsafe_code)]
            unsafe {
                buf.set_len(33);
            }
            assert!(codec.encode(adu, &mut buf).is_ok());
        }
    }
}<|MERGE_RESOLUTION|>--- conflicted
+++ resolved
@@ -9,13 +9,8 @@
 
 use crate::{
     bytes::{Buf, BufMut, Bytes, BytesMut},
-<<<<<<< HEAD
-    frame::rtu::*,
+    frame::{rtu::*, MEI_TYPE_READ_DEVICE_IDENTIFICATION},
     Slave, SlaveId,
-=======
-    frame::{rtu::*, MEI_TYPE_READ_DEVICE_IDENTIFICATION},
-    slave::SlaveId,
->>>>>>> 0b2afd54
 };
 
 use super::{encode_request_pdu, request_pdu_size, RequestPdu};

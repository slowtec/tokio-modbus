use super::common::*;
use byteorder::ByteOrder;
use bytes::{BigEndian, BufMut, Bytes, BytesMut};
use crate::frame::*;
use std::io::{Error, ErrorKind, Result};
use tokio_codec::{Decoder, Encoder};

const HEADER_SIZE: usize = 7;
const PROTOCOL_ID: u16 = 0x0;

#[derive(Debug, PartialEq)]
pub(crate) struct TcpDecoder;

#[derive(Debug, PartialEq)]
pub(crate) struct Codec {
    pub(crate) decoder: TcpDecoder,
    pub(crate) codec_type: CodecType,
}

impl Codec {
    pub fn client() -> Codec {
        Codec {
            decoder: TcpDecoder,
            codec_type: CodecType::Client,
        }
    }
    pub fn server() -> Codec {
        Codec {
            decoder: TcpDecoder,
            codec_type: CodecType::Server,
        }
    }
}

impl Decoder for TcpDecoder {
    type Item = (TcpHeader, Bytes);
    type Error = Error;

    fn decode(&mut self, buf: &mut BytesMut) -> Result<Option<(TcpHeader, Bytes)>> {
        if buf.len() < HEADER_SIZE {
            return Ok(None);
        }

        // len = bytes of PDU + one byte (unit ID)
        let len = BigEndian::read_u16(&buf[4..6]) as usize;

        if buf.len() < HEADER_SIZE + len - 1 {
            return Ok(None);
        }

        let header_data = buf.split_to(HEADER_SIZE);
        let data = buf.split_to(len - 1).freeze();

        let transaction_id = BigEndian::read_u16(&header_data[0..2]);
        let protocol_id = BigEndian::read_u16(&header_data[2..4]);
        let unit_id = header_data[4];

        if protocol_id != PROTOCOL_ID {
            return Err(Error::new(ErrorKind::InvalidData, "Invalid protocol ID"));
        }

        let header = TcpHeader {
            transaction_id,
            unit_id,
        };
        Ok(Some((header, data)))
    }
}

impl Decoder for Codec {
    type Item = TcpAdu;
    type Error = Error;

    fn decode(&mut self, buf: &mut BytesMut) -> Result<Option<TcpAdu>> {
        if let Some((header, data)) = self.decoder.decode(buf)? {
            let pdu = match self.codec_type {
                CodecType::Client => {
                    let res = if data[0] > 0x80 {
                        Err(ExceptionResponse::try_from(data)?)
                    } else {
                        Ok(Response::try_from(data)?)
                    };
                    Pdu::Result(res)
                }
                CodecType::Server => {
                    if data[0] > 0x80 {
                        return Err(Error::new(
                            ErrorKind::Other,
                            "A request must not a exception response",
                        ));
                    }
                    let req = Request::try_from(data)?;
                    Pdu::Request(req)
                }
            };
            Ok(Some(TcpAdu { header, pdu }))
        } else {
            Ok(None)
        }
    }
}

impl Encoder for Codec {
    type Item = TcpAdu;
    type Error = Error;

    fn encode(&mut self, adu: TcpAdu, buf: &mut BytesMut) -> Result<()> {
        let TcpAdu { header, pdu } = adu;
        let pdu: Bytes = pdu.into();
        buf.reserve(pdu.len() + 7);
        buf.put_u16_be(header.transaction_id);
        buf.put_u16_be(PROTOCOL_ID);
        buf.put_u16_be((pdu.len() + 1) as u16);
        buf.put_u8(header.unit_id);
        buf.put_slice(&*pdu);
        Ok(())
    }
}

#[cfg(test)]
mod tests {
    use super::*;
    use bytes::Bytes;

    mod client {

        use super::*;

        #[test]
        fn decode_header_fragment() {
            let mut codec = Codec::client();
            let mut buf = BytesMut::from(vec![0x00, 0x11, 0x00, 0x00, 0x00, 0x00]);
            let res = codec.decode(&mut buf).unwrap();
            assert!(res.is_none());
            assert_eq!(buf.len(), 6);
        }

        #[test]
        fn decode_partly_received_message() {
            let mut codec = Codec::client();
            let mut buf = BytesMut::from(vec![
                0x00, // transaction id HI
                0x11, // transaction id LO
                0x00, // prototcol id HI
                0x00, // prototcol id LO
                0x00, // length high HI
                0x03, // length low LO
                0x66, // unit id
                0x02, //
            ]);
            let res = codec.decode(&mut buf).unwrap();
            assert!(res.is_none());
            assert_eq!(buf.len(), 8);
        }

        #[test]
        fn decode_exception_message() {
            let mut codec = Codec::client();
            let mut buf = BytesMut::from(vec![
                0x00, //
                0x00, //
                0x00, //
                0x00, //
                0x00, //
                0x03, //
                0x66, //
                0x82, // exception = 0x80 + 0x02
                0x03, //
                0x00, //
            ]);

            let TcpAdu { header, pdu } = codec.decode(&mut buf).unwrap().unwrap();
            assert_eq!(header.transaction_id, 0);
            match pdu {
                Pdu::Result(res) => {
                    let err = res.err().unwrap();
                    assert_eq!(format!("{}", err), "Modbus function 2: Illegal data value");
                }
                _ => panic!("wrong pdu type"),
            }
            assert_eq!(buf.len(), 1);
        }

        #[test]
        fn decode_with_invalid_protocol_id() {
            let mut codec = Codec::client();
            let mut buf = BytesMut::from(vec![
<<<<<<< HEAD
                0x00,
                0x00,
=======
                0x00, //
                0x00, //
>>>>>>> ee35f655
                0x33, // protocol id HI
                0x12, // protocol id LO
                0x00, // length HI
                0x03, // length LO
                0x66, // unit id
            ]);
            buf.extend_from_slice(&[0x00, 0x02, 0x66, 0x82, 0x03, 0x00]);
            let err = codec.decode(&mut buf).err().unwrap();
            assert_eq!(err.kind(), ErrorKind::InvalidData);
            assert_eq!(format!("{}", err), "Invalid protocol ID");
        }

        #[test]
        fn encode_read_request() {
            let mut codec = Codec::client();
            let mut buf = BytesMut::new();
            let req = Request::ReadInputRegisters(0x23, 5);
            let pdu = Pdu::Request(req.clone());
            let header = TcpHeader {
                transaction_id: 0,
                unit_id: 0,
            };
            let adu = TcpAdu { header, pdu };
            codec.encode(adu.clone(), &mut buf).unwrap();
            // header
            assert_eq!(buf[0], 0x0);
            assert_eq!(buf[1], 0x0);
            assert_eq!(buf[2], 0x0);
            assert_eq!(buf[3], 0x0);
            assert_eq!(buf[4], 0x0);
            assert_eq!(buf[5], 0x6);
            assert_eq!(buf[6], 0x0);

            buf.split_to(7);
            let pdu: Bytes = req.into();
            assert_eq!(buf, pdu);
        }

        #[test]
        fn encode_transaction_id() {
            let mut codec = Codec::client();
            let pdu = Pdu::Request(Request::ReadInputRegisters(0x00, 1));
            let header = TcpHeader {
                transaction_id: 0xab,
                unit_id: 0,
            };
            let adu = TcpAdu { header, pdu };

            let mut buf = BytesMut::new();
            codec.encode(adu.clone(), &mut buf).unwrap();
            assert_eq!(buf[1], 0xab);
        }

        #[test]
        fn encode_with_limited_buf_capacity() {
            let mut codec = Codec::client();
            let req = Request::ReadInputRegisters(0x23, 5);
            let pdu = Pdu::Request(req);
            let header = TcpHeader {
                transaction_id: 0,
                unit_id: 0,
            };
            let adu = TcpAdu { header, pdu };
            let mut buf = BytesMut::with_capacity(40);
            unsafe {
                buf.set_len(29);
            }
            assert!(codec.encode(adu.clone(), &mut buf).is_ok());
        }
    }
}<|MERGE_RESOLUTION|>--- conflicted
+++ resolved
@@ -185,13 +185,8 @@
         fn decode_with_invalid_protocol_id() {
             let mut codec = Codec::client();
             let mut buf = BytesMut::from(vec![
-<<<<<<< HEAD
-                0x00,
-                0x00,
-=======
-                0x00, //
-                0x00, //
->>>>>>> ee35f655
+                0x00, //
+                0x00, //
                 0x33, // protocol id HI
                 0x12, // protocol id LO
                 0x00, // length HI

use crate::{
    codec,
    frame::*,
    server::service::{NewService, Service},
};

use futures::{self, future, select, Future};
use futures_util::{future::FutureExt, sink::SinkExt, stream::StreamExt};
use log::{error, trace};
use std::{
    io::{self, Error},
    net::SocketAddr,
    sync::Arc,
};
use tokio::net::{TcpListener, TcpStream};
use tokio_util::codec::Framed;

#[derive(Debug, Clone, PartialEq, Eq)]
pub struct Server {
    socket_addr: SocketAddr,
    threads: Option<usize>,
}

impl Server {
    /// Set the address for the server (mandatory).
    pub fn new(socket_addr: SocketAddr) -> Self {
        Self {
            socket_addr,
            threads: None,
        }
    }

    /// Set the number of threads running simultaneous event loops (optional, Unix only).
    pub fn threads(mut self, threads: usize) -> Self {
        self.threads = Some(threads);
        self
    }

    /// Start a Modbus TCP server that blocks the current thread.
    pub fn serve<S>(self, service: S)
    where
        S: NewService<Request = Request, Response = Response> + Send + Sync + 'static,
        S::Request: From<Request>,
        S::Response: Into<Response>,
        S::Error: Into<Error>,
        S::Instance: Send + Sync + 'static,
    {
        self.serve_until(service, future::pending());
    }

    /// Start a Modbus TCP server that blocks the current thread.
    pub fn serve_until<S, Sd>(self, service: S, shutdown_signal: Sd)
    where
        S: NewService<Request = Request, Response = Response> + Send + Sync + 'static,
        Sd: Future<Output = ()> + Sync + Send + Unpin + 'static,
        S::Request: From<Request>,
        S::Response: Into<Response>,
        S::Error: Into<Error>,
        S::Instance: Send + Sync + 'static,
    {
        let mut server = Server::new(self.socket_addr);
        if let Some(threads) = self.threads {
            server = server.threads(threads);
        }
        serve_until(
            server.socket_addr,
            server.threads.unwrap_or(1),
            service,
            shutdown_signal,
        );
    }
}

/// Will start a TCP listener and will serve data with service provided
/// until shutdown signal will be triggered in shutdown_signal future
fn serve_until<S, Sd>(addr: SocketAddr, workers: usize, new_service: S, shutdown_signal: Sd)
where
    S: NewService<Request = Request, Response = Response> + Send + Sync + 'static,
    S::Error: Into<Error>,
    S::Instance: 'static + Send + Sync,
    Sd: Future<Output = ()> + Unpin + Send + Sync + 'static,
{
    let rt = tokio::runtime::Builder::new_current_thread()
        .build()
        .unwrap();

    let new_service = Arc::new(new_service);

    let server = async {
        let listener = listener(&addr, workers).unwrap();

        loop {
            let (stream, _) = listener.accept().await?;
            let framed = Framed::new(stream, codec::tcp::ServerCodec::default());

            let new_service = new_service.clone();
            tokio::spawn(Box::pin(async move {
                let service = new_service.new_service().unwrap();
                let future = process(framed, service);

                if let Err(err) = future.await {
                    eprintln!("{:?}", err);
                }
            }));
        }

        // the only way found to specify the "task" future error type
        #[allow(unreachable_code)]
        io::Result::<()>::Ok(())
    };

    let mut server = Box::pin(server.fuse());
    let mut shutdown_signal = shutdown_signal.fuse();

    let task = async {
        select! {
<<<<<<< HEAD
            res = server => if let Err(e) = res {
                error!("error: {}", e)
            },
=======
            res = server => if let Err(e) = res { error!("error: {}", e) },
>>>>>>> a1e338d1
            _ = shutdown_signal => trace!("Shutdown signal received")
        }
    };

    rt.block_on(task);
}

/// The request-response loop spawned by serve_until for each client
async fn process<S>(
    framed: Framed<TcpStream, codec::tcp::ServerCodec>,
    service: S,
) -> io::Result<()>
where
    S: Service<Request = Request, Response = Response> + Send + Sync + 'static,
    S::Error: Into<Error>,
{
    let mut framed = framed;

    loop {
        let request = framed.next().await;

        // tcp socket closed
        if request.is_none() {
            break;
        }

        let request = request.unwrap()?;
        let hdr = request.hdr;
        let response = service.call(request.pdu.0).await.map_err(Into::into)?;

        framed
            .send(tcp::ResponseAdu {
                hdr,
                pdu: response.into(),
            })
            .await?;
    }
    Ok(())
}

/// Start TCP listener - configure and open TCP socket
fn listener(addr: &SocketAddr, workers: usize) -> io::Result<TcpListener> {
    let listener = match *addr {
        SocketAddr::V4(_) => net2::TcpBuilder::new_v4()?,
        SocketAddr::V6(_) => net2::TcpBuilder::new_v6()?,
    };
    configure_tcp(workers, &listener)?;
    listener.reuse_address(true)?;
    listener.bind(addr)?;
    listener.listen(1024).and_then(TcpListener::from_std)
}

#[cfg(unix)]
fn configure_tcp(workers: usize, tcp: &net2::TcpBuilder) -> io::Result<()> {
    use net2::unix::*;

    if workers > 1 {
        tcp.reuse_port(true)?;
    }

    Ok(())
}

#[cfg(windows)]
fn configure_tcp(_workers: usize, _tcp: &net2::TcpBuilder) -> io::Result<()> {
    Ok(())
}

#[cfg(test)]
mod tests {
    use super::*;
    use crate::server::Service;

    use futures::future;

    #[tokio::test]
    async fn service_wrapper() {
        #[derive(Clone)]
        struct DummyService {
            response: Response,
        };

        impl Service for DummyService {
            type Request = Request;
            type Response = Response;
            type Error = Error;
            type Future = future::Ready<Result<Self::Response, Self::Error>>;

            fn call(&self, _: Self::Request) -> Self::Future {
                future::ready(Ok(self.response.clone()))
            }
        }

        let service = DummyService {
            response: Response::ReadInputRegisters(vec![0x33]),
        };

        let pdu = Request::ReadInputRegisters(0, 1);
        let rsp_adu = service.call(pdu).await.unwrap();

        assert_eq!(rsp_adu, service.response);
    }
}<|MERGE_RESOLUTION|>--- conflicted
+++ resolved
@@ -114,13 +114,7 @@
 
     let task = async {
         select! {
-<<<<<<< HEAD
-            res = server => if let Err(e) = res {
-                error!("error: {}", e)
-            },
-=======
             res = server => if let Err(e) = res { error!("error: {}", e) },
->>>>>>> a1e338d1
             _ = shutdown_signal => trace!("Shutdown signal received")
         }
     };

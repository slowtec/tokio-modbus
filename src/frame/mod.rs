--- conflicted
+++ resolved
@@ -293,13 +293,8 @@
 #[cfg(feature = "server")]
 #[derive(Debug, Clone, PartialEq, Eq)]
 pub struct SlaveRequest<'a> {
-<<<<<<< HEAD
-    /// Slave Id from the request
+    /// Slave id from the request
     pub slave: crate::SlaveId,
-=======
-    /// Slave id from the request
-    pub slave: crate::slave::SlaveId,
->>>>>>> 81dd20c2
     /// A `Request` enum
     pub request: Request<'a>,
 }
